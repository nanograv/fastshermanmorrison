name: Python package CI/CD

on:
  push:
    branches: [ main ]
  pull_request:
    branches: [ main ]
  release:
    types: [published]

jobs:
  tests:
    runs-on: ${{ matrix.os }}
    strategy:
      fail-fast: false
      matrix:
        os: [ubuntu-latest, macos-latest, windows-latest]
        python-version: ['3.9', '3.10', '3.11', '3.12']
    steps:
      - name: Checkout repository
        uses: actions/checkout@v3
      - name: Set up Python ${{ matrix.python-version }}
        uses: actions/setup-python@v3
        with:
          python-version: ${{ matrix.python-version }}
      - name: Install dependencies
        run: |
          python -m pip install --upgrade pip setuptools wheel cython
          pip install "numpy>=1.16.3" --only-binary=numpy "scipy>=1.11.3" --only-binary=scipy
          pip install black pytest pytest-cov
          if [ -f requirements.txt ]; then pip install -r requirements.txt; fi
        shell: bash
      - name: Build Cython extensions
        run: python setup.py build_ext --inplace
      - name: Lint with black
        run: |
          black . --check
      - name: Install package in editable mode
        run: pip install -e .
        shell: bash
      - name: Run tests with pytest
        run: |
          pytest --cov=fastshermanmorrison --cov-report xml:coverage.xml tests/
      - name: Upload coverage to Codecov
        uses: codecov/codecov-action@v3
        with:
          token: ${{ secrets.CODECOV_TOKEN }}
          files: ./coverage.xml
          flags: unittests
          name: codecov-umbrella
          fail_ci_if_error: true

  build:
    needs: tests
    runs-on: ubuntu-latest
    steps:
      - uses: actions/checkout@v3
      - name: Set up Python
        uses: actions/setup-python@v3
        with:
          python-version: '3.x'
      - name: Install build dependencies
        run: |
          python -m pip install --upgrade pip setuptools wheel cython cibuildwheel==2.3.1
      - name: Install project dependencies
        run: |
          pip install "numpy>=1.16.3" --only-binary=numpy "scipy>=1.2.0" --only-binary=scipy
          if [ -f requirements.txt ]; then pip install -r requirements.txt; fi
      - name: Build wheels using cibuildwheel
        run: cibuildwheel --output-dir dist
        env:
          CIBW_BEFORE_BUILD: "pip install numpy>=1.16.3 --only-binary=numpy scipy>=1.2.0 --only-binary=scipy"
          CIBW_BUILD_VERBOSITY: 1
          CIBW_SKIP: "pp* cp27-* cp35-* cp36-* cp37-* cp38-* *-win32 *-manylinux_i686 *-musllinux_i686 *-macosx_10_6_intel *-macosx_10_9_intel *-macosx_10_10_intel *-macosx_10_11_intel *-macosx_10_12_intel *-macosx_10_13_intel *-macosx_10_14_intel *-macosx_10_15_intel"
          CIBW_ARCHS: "x86_64"
          CIBW_ARCHS_MACOS: "x86_64 arm64"
          CIBW_MANYLINUX_X86_64_IMAGE: "manylinux2014"
      - name: Build source distribution
        run: python setup.py sdist
      - uses: actions/upload-artifact@v3
        with:
          name: dist
          path: |
            ./dist/*.whl
            ./dist/*.tar.gz

  deploy:
    needs: build
    runs-on: ubuntu-latest
    if: github.event_name == 'release'
    steps:
      - uses: actions/checkout@v3
      - name: Set up Python
        uses: actions/setup-python@v3
        with:
          python-version: '3.x'
      - name: Download built distributions
        uses: actions/download-artifact@v3
        with:
          name: dist
          path: ./
      - name: List files in dist
        run: echo "Content of dist:" && ls -lah dist/ && echo "Content of ./:" && ls -lah ./
      - name: Publish to PyPI
        run: |
          python -m pip install --upgrade twine
          python -m twine upload ./dist/*
        env:
          TWINE_USERNAME: __token__
          TWINE_PASSWORD: ${{ secrets.TEST_PYPI_API_TOKEN }}
<<<<<<< HEAD


  conda-package:
    runs-on: ubuntu-latest
    needs: build
    strategy:
      matrix:
        python-version: ['3.9', '3.10', '3.11', '3.12']
    steps:
      - uses: actions/checkout@v3
      - name: Set up conda for Python ${{ matrix.python-version }}
        uses: conda-incubator/setup-miniconda@v2
        with:
          auto-update-conda: true
          python-version: ${{ matrix.python-version }}
          activate-environment: build-env
          #environment-file: environment.yml
          conda-channels: anaconda, conda-forge
      - name: Build conda package
        run: |
          conda config --set anaconda_upload no
          PACKAGE_PATH=$(conda build recipe/ --output)
          echo "PACKAGE_PATH=$PACKAGE_PATH" >> $GITHUB_ENV
      - name: Upload conda package
        if: github.event_name == 'release' && github.ref == 'refs/heads/main'
        run: |
          echo "Uploading to Anaconda Cloud..."
          anaconda -t ${{ secrets.ANACONDA_API_TOKEN }} upload ${{ env.PACKAGE_PATH }}
        env:
          ANACONDA_API_TOKEN: ${{ secrets.ANACONDA_API_TOKEN }}
=======
          #TWINE_PASSWORD: ${{ secrets.PYPI_PASSWORD }}
          TWINE_REPOSITORY_URL: https://test.pypi.org/legacy/
>>>>>>> 3fd18ef7
<|MERGE_RESOLUTION|>--- conflicted
+++ resolved
@@ -108,8 +108,8 @@
         env:
           TWINE_USERNAME: __token__
           TWINE_PASSWORD: ${{ secrets.TEST_PYPI_API_TOKEN }}
-<<<<<<< HEAD
-
+          #TWINE_PASSWORD: ${{ secrets.PYPI_PASSWORD }}
+          TWINE_REPOSITORY_URL: https://test.pypi.org/legacy/
 
   conda-package:
     runs-on: ubuntu-latest
@@ -138,8 +138,4 @@
           echo "Uploading to Anaconda Cloud..."
           anaconda -t ${{ secrets.ANACONDA_API_TOKEN }} upload ${{ env.PACKAGE_PATH }}
         env:
-          ANACONDA_API_TOKEN: ${{ secrets.ANACONDA_API_TOKEN }}
-=======
-          #TWINE_PASSWORD: ${{ secrets.PYPI_PASSWORD }}
-          TWINE_REPOSITORY_URL: https://test.pypi.org/legacy/
->>>>>>> 3fd18ef7
+          ANACONDA_API_TOKEN: ${{ secrets.ANACONDA_API_TOKEN }}