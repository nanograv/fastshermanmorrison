--- conflicted
+++ resolved
@@ -70,14 +70,7 @@
       - name: Build wheels using cibuildwheel
         run: cibuildwheel --output-dir wheelhouse
         env:
-<<<<<<< HEAD
-          CIBW_BEFORE_BUILD: "pip install numpy>=1.16.3 --only-binary=numpy scipy>=1.11.3 --only-binary=scipy"
-=======
-          # If you need to build on a specific platform like macOS, set the CIBW_PLATFORM environment variable
-          # CIBW_PLATFORM: "macos"
-          #CIBW_BEFORE_BUILD: "pip install scipy>=1.11.3 --only-binary=scipy"
           CIBW_BEFORE_BUILD: "pip install numpy>=1.16.3 --only-binary=numpy scipy>=1.2.0 --only-binary=scipy"
->>>>>>> b8064fa7
           CIBW_BUILD_VERBOSITY: 1
           CIBW_SKIP: "pp* cp27-* cp35-* cp36-* cp37-* cp38-* *-win32 *-manylinux_i686 *-musllinux_i686 *-macosx_10_6_intel *-macosx_10_9_intel *-macosx_10_10_intel *-macosx_10_11_intel *-macosx_10_12_intel *-macosx_10_13_intel *-macosx_10_14_intel *-macosx_10_15_intel"
           CIBW_ARCHS: "x86_64"
